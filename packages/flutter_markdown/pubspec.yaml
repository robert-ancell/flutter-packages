--- conflicted
+++ resolved
@@ -2,11 +2,7 @@
 author: Flutter Authors <flutter-dev@googlegroups.com>
 description: A markdown renderer for Flutter.
 homepage: https://github.com/flutter/flutter_markdown
-<<<<<<< HEAD
-version: 0.1.4
-=======
 version: 0.1.5
->>>>>>> 1c3585d6
 
 dependencies:
   flutter:
